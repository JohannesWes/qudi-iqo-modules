# -*- coding: utf-8 -*-

"""
This file contains models of Gaussian fitting routines for qudi based on the lmfit package.

Qudi is free software: you can redistribute it and/or modify
it under the terms of the GNU General Public License as published by
the Free Software Foundation, either version 3 of the License, or
(at your option) any later version.

Qudi is distributed in the hope that it will be useful,
but WITHOUT ANY WARRANTY; without even the implied warranty of
MERCHANTABILITY or FITNESS FOR A PARTICULAR PURPOSE.  See the
GNU General Public License for more details.

You should have received a copy of the GNU General Public License
along with Qudi. If not, see <http://www.gnu.org/licenses/>.

Copyright (c) the Qudi Developers. See the COPYRIGHT.txt file at the
top-level directory of this distribution and at <https://github.com/Ulm-IQO/qudi/>
"""

import numpy as np
from scipy.ndimage.filters import gaussian_filter1d as _gaussian_filter
from ._general import FitModelBase, estimator, correct_offset_histogram, find_peaks

__all__ = ('DoubleGaussian', 'Gaussian', 'Gaussian2D')


class Gaussian(FitModelBase):
    """
    """
    def __init__(self, **kwargs):
        super().__init__(**kwargs)
        self.set_param_hint('offset', value=0, min=-np.inf, max=np.inf)
        self.set_param_hint('amplitude', value=0, min=-np.inf, max=np.inf)
        self.set_param_hint('center', value=0., min=-np.inf, max=np.inf)
        self.set_param_hint('sigma', value=0., min=0., max=np.inf)

    @staticmethod
    def _model_function(x, offset, amplitude, center, sigma):
        return offset + amplitude * np.exp(-((x - center) ** 2) / (2 * sigma ** 2))

    @estimator('Peak')
    def estimate_peak(self, data, x):
        # check if input x-axis is ordered and increasing
        if not np.all(val > 0 for val in np.ediff1d(x)):
            x = x[np.argsort(x)]
            data = data[np.argsort(x)]

        # Smooth data
        if len(x) <= 10:
            filter_width = 1
        else:
            filter_width = min(10, int(round(len(x) / 10)))
        data_smoothed = _gaussian_filter(data, sigma=filter_width)

        # determine peak position
        center = x[np.argmax(data_smoothed)]

        # determine offset from histogram
        data_smoothed, offset = correct_offset_histogram(data_smoothed, bin_width=filter_width)

        # calculate amplitude
        amplitude = abs(max(data) - offset)

        # according to the derived formula, calculate sigma. The crucial part is here that the
        # offset was estimated correctly, then the area under the curve is calculated correctly:
        numerical_integral = np.trapz(data_smoothed, x)
        sigma = abs(numerical_integral / (np.sqrt(2 * np.pi) * amplitude))

        x_spacing = min(abs(np.ediff1d(x)))
        x_span = abs(x[-1] - x[0])
        data_span = abs(max(data) - min(data))

        estimate = self.make_params()
        estimate['amplitude'].set(value=amplitude, min=0, max=2 * amplitude)
        estimate['sigma'].set(value=sigma, min=x_spacing, max=x_span)
        estimate['center'].set(value=center, min=min(x) - x_span / 2, max=max(x) + x_span / 2)
        estimate['offset'].set(
            value=offset, min=min(data) - data_span / 2, max=max(data) + data_span / 2
        )
        return estimate

    @estimator('Dip')
    def estimate_dip(self, data, x):
        estimate = self.estimate_peak(-data, x)
        estimate['offset'].set(value=-estimate['offset'].value,
                               min=-estimate['offset'].max,
                               max=-estimate['offset'].min)
        estimate['amplitude'].set(value=-estimate['amplitude'].value,
                                  min=-estimate['amplitude'].max,
                                  max=-estimate['amplitude'].min)
        return estimate

    @estimator('Peak (no offset)')
    def estimate_peak_no_offset(self, data, x):
        estimate = self.estimate_peak(data, x)
        estimate['offset'].set(value=0, min=-np.inf, max=np.inf, vary=False)
        return estimate

    @estimator('Dip (no offset)')
    def estimate_dip_no_offset(self, data, x):
        estimate = self.estimate_dip(data, x)
        estimate['offset'].set(value=0, min=-np.inf, max=np.inf, vary=False)
        return estimate


class DoubleGaussian(FitModelBase):
<<<<<<< HEAD
    """ ToDo: Document and implement estimators
=======
    """ ToDo: Document
>>>>>>> c219a1b5
    """
    def __init__(self, **kwargs):
        super().__init__(**kwargs)
        self.set_param_hint('offset', value=0, min=-np.inf, max=np.inf)
        self.set_param_hint('amplitude_1', value=0, min=-np.inf, max=np.inf)
        self.set_param_hint('amplitude_2', value=0, min=-np.inf, max=np.inf)
        self.set_param_hint('center_1', value=0., min=-np.inf, max=np.inf)
        self.set_param_hint('center_2', value=0., min=-np.inf, max=np.inf)
        self.set_param_hint('sigma_1', value=0., min=0., max=np.inf)
        self.set_param_hint('sigma_2', value=0., min=0., max=np.inf)

    @staticmethod
    def _model_function(x, offset, amplitude_1, center_1, sigma_1, amplitude_2, center_2, sigma_2):
        gauss = amplitude_1 * np.exp(-((x - center_1) ** 2) / (2 * sigma_1 ** 2))
        gauss += amplitude_2 * np.exp(-((x - center_2) ** 2) / (2 * sigma_2 ** 2))
        gauss += offset
        return gauss

<<<<<<< HEAD
    @estimator('Peak')
    def estimate_peak(self, data, x):
        estimate = self.make_params()

        x_span = abs(x[-1] - x[0])
        x_step = abs(x[1] - x[0])
        data_smoothed = filters.gaussian_filter1d(data, sigma=5)
        y_span = max(data_smoothed) - min(data_smoothed)
        # smooth_sum = np.sum(data_smoothed)
        # smooth_mean = np.mean(data_smoothed)
        # mom1 = np.sum(x * data_smoothed) / smooth_sum
        # mom2 = np.sum(x ** 2 * data_smoothed) / smooth_sum
        #
        # estimate['offset'].set(value=smooth_mean,
        #                        min=min(data_smoothed) - 5 * y_span,
        #                        max=max(data_smoothed) + 5 * y_span)
        # estimate['amplitude'].set(value=y_span, min=0, max=y_span * 5)
        # estimate['center'].set(value=x[np.argmax(data_smoothed)],
        #                        min=min(x) - x_span,
        #                        max=max(x) + x_span)
        estimate['offset'].set(value=np.mean(data_smoothed), min=min(data), max=max(data))
        estimate['sigma_1'].set(value=x_span / 10, min=x_step, max=x_span)
        estimate['sigma_2'].set(value=x_span / 10, min=x_step, max=x_span)
        estimate['amplitude_1'].set(value=y_span, min=0, max=2*y_span)
        estimate['amplitude_2'].set(value=y_span, min=0, max=2*y_span)
        estimate['center_1'].set(value=x[0] + x_span / 4,
                                 min=x[0] - x_span / 2,
                                 max=x[-1] + x_span / 2)
        estimate['center_2'].set(value=x[0] + 3 * x_span / 4,
                                 min=x[0] - x_span / 2,
                                 max=x[-1] + x_span / 2)
        return estimate

    @estimator('Dip')
    def estimate_dip(self, data, x):
        estimate = self.estimate_peak(-data, x)
=======
    @estimator('Peaks')
    def estimate_peaks(self, data, x):
        # check if input x-axis is ordered and increasing
        if not np.all(val > 0 for val in np.ediff1d(x)):
            x = x[np.argsort(x)]
            data = data[np.argsort(x)]

        # Smooth data
        filter_width = min(1, int(round(len(x) / 100)))
        data_smoothed = _gaussian_filter(data, sigma=filter_width)

        # determine offset from histogram
        data_smoothed, offset = correct_offset_histogram(data_smoothed, bin_width=filter_width)

        # Find peaks along with width and amplitude estimation
        peak_indices, peak_heights, peak_widths = find_peaks(data_smoothed,
                                                             peak_count=2,
                                                             width=filter_width)

        x_spacing = min(abs(np.ediff1d(x)))
        x_span = abs(x[-1] - x[0])
        data_span = abs(max(data) - min(data))

        # Replace missing peaks with sensible default value
        while len(peak_indices) < 2:
            peak_indices = np.append(peak_indices, [len(x) // 2])
            peak_heights = np.append(peak_heights, [data_span])
            peak_widths = np.append(peak_widths, [x_spacing * 10])

        estimate = self.make_params()
        estimate['amplitude_1'].set(value=peak_heights[0], min=0, max=2 * data_span)
        estimate['amplitude_2'].set(value=peak_heights[1], min=0, max=2 * data_span)
        estimate['sigma_1'].set(value=peak_widths[0] * x_spacing / 2.3548,
                                min=x_spacing,
                                max=x_span)
        estimate['sigma_2'].set(value=peak_widths[1] * x_spacing / 2.3548,
                                min=x_spacing,
                                max=x_span)
        estimate['center_1'].set(value=x[peak_indices[0]],
                                 min=min(x) - x_span / 2,
                                 max=max(x) + x_span / 2)
        estimate['center_2'].set(value=x[peak_indices[1]],
                                 min=min(x) - x_span / 2,
                                 max=max(x) + x_span / 2)
        estimate['offset'].set(value=offset,
                               min=min(data) - data_span / 2,
                               max=max(data) + data_span / 2)
        return estimate

    @estimator('Dips')
    def estimate_dips(self, data, x):
        estimate = self.estimate_peaks(-data, x)
>>>>>>> c219a1b5
        estimate['offset'].set(value=-estimate['offset'].value,
                               min=-estimate['offset'].max,
                               max=-estimate['offset'].min)
        estimate['amplitude_1'].set(value=-estimate['amplitude_1'].value,
                                    min=-estimate['amplitude_1'].max,
                                    max=-estimate['amplitude_1'].min)
        estimate['amplitude_2'].set(value=-estimate['amplitude_2'].value,
                                    min=-estimate['amplitude_2'].max,
                                    max=-estimate['amplitude_2'].min)
        return estimate


class Gaussian2D(FitModelBase):
    """
    """
    def __init__(self, **kwargs):
        super().__init__(**kwargs)
        self.set_param_hint('offset', value=0, min=-np.inf, max=np.inf)
        self.set_param_hint('amplitude', value=0., min=-np.inf, max=np.inf)
        self.set_param_hint('center_x', value=0., min=-np.inf, max=np.inf)
        self.set_param_hint('center_y', value=0., min=-np.inf, max=np.inf)
        self.set_param_hint('sigma_x', value=0, min=0, max=np.inf)
        self.set_param_hint('sigma_y', value=0, min=0, max=np.inf)
        self.set_param_hint('theta', value=0., min=-np.pi, max=np.pi)

    @staticmethod
    def _model_function(xy, offset, amplitude, center_x, center_y, sigma_x, sigma_y, theta):
        try:
            a = np.cos(-theta) ** 2 / (2 * sigma_x ** 2) + np.sin(-theta) ** 2 / (2 * sigma_y ** 2)
            b = np.sin(2 * -theta) / (4 * sigma_y ** 2) - np.sin(2 * -theta) / (4 * sigma_x ** 2)
            c = np.sin(-theta) ** 2 / (2 * sigma_x ** 2) + np.cos(-theta) ** 2 / (2 * sigma_y ** 2)
        except ZeroDivisionError:
            return np.full(xy[0].shape, offset)
        x_prime = xy[0] - center_x
        y_prime = xy[1] - center_y
        gauss = offset + amplitude * np.exp(
            -(a * x_prime ** 2 + 2 * b * x_prime * y_prime + c * y_prime ** 2))
        return gauss.ravel()

    @estimator('Peak')
    def estimate_peak(self, data, xy):
        # ToDo: Not properly implemented, yet
        x_range = abs(max(xy[0]) - min(xy[0]))
        y_range = abs(max(xy[1]) - min(xy[1]))

        amplitude = max(data)
        center_x = x_range / 2 + min(xy[0])
        center_y = y_range / 2 + min(xy[1])
        sigma_x = x_range / 10
        sigma_y = y_range / 10
        theta = 0

        estimate = self.make_params()
        estimate['offset'].set(value=np.mean(data), min=-np.inf, max=max(data))
        estimate['amplitude'].set(value=amplitude, min=0, max=amplitude * 2)
        estimate['center_x'].set(value=center_x, min=np.min(xy[0]) - x_range / 2, max=np.max(xy[0]) + x_range / 2)
        estimate['center_y'].set(value=center_y, min=np.min(xy[1]) - x_range / 2, max=np.max(xy[1]) + x_range / 2)
        estimate['sigma_x'].set(value=sigma_x, min=x_range / (xy[0].shape[0] - 1), max=x_range)
        estimate['sigma_y'].set(value=sigma_y, min=y_range / (xy[0].shape[1] - 1), max=y_range)
        estimate['theta'].set(value=theta, min=-np.pi, max=np.pi)
        return estimate

    @estimator('Dip')
    def estimate_dip(self, data, xy):
        estimate = self.estimate_peak(-data, xy)
        estimate['offset'].set(value=-estimate['offset'].value,
                               min=-estimate['offset'].max,
                               max=-estimate['offset'].min)
        estimate['amplitude'].set(value=-estimate['amplitude'].value,
                                  min=-estimate['amplitude'].max,
                                  max=-estimate['amplitude'].min)
        return estimate<|MERGE_RESOLUTION|>--- conflicted
+++ resolved
@@ -107,11 +107,7 @@
 
 
 class DoubleGaussian(FitModelBase):
-<<<<<<< HEAD
-    """ ToDo: Document and implement estimators
-=======
     """ ToDo: Document
->>>>>>> c219a1b5
     """
     def __init__(self, **kwargs):
         super().__init__(**kwargs)
@@ -130,44 +126,6 @@
         gauss += offset
         return gauss
 
-<<<<<<< HEAD
-    @estimator('Peak')
-    def estimate_peak(self, data, x):
-        estimate = self.make_params()
-
-        x_span = abs(x[-1] - x[0])
-        x_step = abs(x[1] - x[0])
-        data_smoothed = filters.gaussian_filter1d(data, sigma=5)
-        y_span = max(data_smoothed) - min(data_smoothed)
-        # smooth_sum = np.sum(data_smoothed)
-        # smooth_mean = np.mean(data_smoothed)
-        # mom1 = np.sum(x * data_smoothed) / smooth_sum
-        # mom2 = np.sum(x ** 2 * data_smoothed) / smooth_sum
-        #
-        # estimate['offset'].set(value=smooth_mean,
-        #                        min=min(data_smoothed) - 5 * y_span,
-        #                        max=max(data_smoothed) + 5 * y_span)
-        # estimate['amplitude'].set(value=y_span, min=0, max=y_span * 5)
-        # estimate['center'].set(value=x[np.argmax(data_smoothed)],
-        #                        min=min(x) - x_span,
-        #                        max=max(x) + x_span)
-        estimate['offset'].set(value=np.mean(data_smoothed), min=min(data), max=max(data))
-        estimate['sigma_1'].set(value=x_span / 10, min=x_step, max=x_span)
-        estimate['sigma_2'].set(value=x_span / 10, min=x_step, max=x_span)
-        estimate['amplitude_1'].set(value=y_span, min=0, max=2*y_span)
-        estimate['amplitude_2'].set(value=y_span, min=0, max=2*y_span)
-        estimate['center_1'].set(value=x[0] + x_span / 4,
-                                 min=x[0] - x_span / 2,
-                                 max=x[-1] + x_span / 2)
-        estimate['center_2'].set(value=x[0] + 3 * x_span / 4,
-                                 min=x[0] - x_span / 2,
-                                 max=x[-1] + x_span / 2)
-        return estimate
-
-    @estimator('Dip')
-    def estimate_dip(self, data, x):
-        estimate = self.estimate_peak(-data, x)
-=======
     @estimator('Peaks')
     def estimate_peaks(self, data, x):
         # check if input x-axis is ordered and increasing
@@ -220,7 +178,6 @@
     @estimator('Dips')
     def estimate_dips(self, data, x):
         estimate = self.estimate_peaks(-data, x)
->>>>>>> c219a1b5
         estimate['offset'].set(value=-estimate['offset'].value,
                                min=-estimate['offset'].max,
                                max=-estimate['offset'].min)

# -*- coding: utf-8 -*-

import os
import sys
from setuptools import setup
from setuptools.command.develop import develop
from setuptools.command.install import install

with open('README.md', 'r') as file:
    long_description = file.read()

with open(os.path.join('.', 'qudi', 'core', 'VERSION.txt'), 'r') as file:
    version = file.read().strip()

unix_dep = ['cycler',
            'entrypoints',
            'fysom',
            'GitPython',
            'jupyter',
            'jupytext',
            'lmfit',
            'lxml',
            'matplotlib',
            'nidaqmx',
            'numpy',
            'pyqtgraph',
            'PySide2',
<<<<<<< HEAD
            'PyVisa',
            'pyzmq',
=======
>>>>>>> a28dbe65
            'rpyc',
            'ruamel.yaml',
            'scipy',
            ]

windows_dep = ['cycler',
               'entrypoints',
               'fysom',
               'GitPython',
               'jupyter',
               'jupytext',
               'lmfit',
               'lxml',
               'matplotlib',
               'nidaqmx',
               'numpy',
               'pyqtgraph',
               'PySide2',
<<<<<<< HEAD
               'PyVisa',
               'pyzmq',
=======
>>>>>>> a28dbe65
               'rpyc',
               'ruamel.yaml',
               'scipy',
               ]


class PrePostDevelopCommands(develop):
    """ Pre- and Post-installation script for development mode.
    """

    def run(self):
        # PUT YOUR PRE-INSTALL SCRIPT HERE or CALL A FUNCTION
        develop.run(self)
        # PUT YOUR POST-INSTALL SCRIPT HERE or CALL A FUNCTION
        try:
            from qudi.core.qudikernel import install_kernel
            install_kernel()
        except:
            pass


class PrePostInstallCommands(install):
    """ Pre- and Post-installation for installation mode.
    """

    def run(self):
        # PUT YOUR PRE-INSTALL SCRIPT HERE or CALL A FUNCTION
        install.run(self)
        # PUT YOUR POST-INSTALL SCRIPT HERE or CALL A FUNCTION
        try:
            from qudi.core.qudikernel import install_kernel
            install_kernel()
        except:
            pass


setup(name='qudi',
      version=version,
      packages=['qudi',
                'qudi.core',
                'qudi.core.gui',
                'qudi.core.gui.main_gui',
                'qudi.core.gui.qtwidgets',
                'qudi.core.logger',
                'qudi.core.jupyterkernel',
                'qudi.core.jupyterkernel.mpl',
                'qudi.util',
                'qudi.util.fit_models',
                'qudi.tools',
                'qudi.tools.config_editor'
                ],
      package_data={'': ['LICENSE.txt', 'COPYRIGHT.txt', 'docs/*'],
                    'qudi': ['artwork/logo/*',
                             'artwork/icons/oxygen/*',
                             'artwork/icons/oxygen/**/*.png',
                             'artwork/icons/qudiTheme/*',
                             'artwork/icons/qudiTheme/**/*.png',
                             'artwork/logo/*.png',
                             'artwork/logo/*.ico',
                             'artwork/logo/*.txt',
                             'artwork/styles/*.qss',
                             'artwork/styles/*.txt',
                             'artwork/styles/**/*.png',
                             'artwork/styles/**/*.txt',
                             ],
                    'qudi.core': ['VERSION.txt', 'default.cfg']
                    },
      description='A modular laboratory experiment management suite',
      long_description=long_description,
      long_description_content_type='text/markdown',
      url='https://github.com/Ulm-IQO/qudi',
      keywords=['diamond',
                'quantum',
                'confocal',
                'experiment',
                'lab',
                'laboratory',
                'instrumentation',
                'instrument',
                'modular'
                ],
      license='GPLv3',
      install_requires=windows_dep if sys.platform == 'win32' else unix_dep,
      python_requires='~=3.7',
      cmdclass={'develop': PrePostDevelopCommands, 'install': PrePostInstallCommands},
      entry_points={
          'console_scripts': ['qudi=qudi.runnable:main',
                              'qudi-config-editor=qudi.tools.config_editor.config_editor:main',
                              'qudi-uninstall-kernel=qudi.core.qudikernel:uninstall_kernel',
                              'qudi-install-kernel=qudi.core.qudikernel:install_kernel'
                              ]
      },
      zip_safe=False
      )<|MERGE_RESOLUTION|>--- conflicted
+++ resolved
@@ -25,11 +25,7 @@
             'numpy',
             'pyqtgraph',
             'PySide2',
-<<<<<<< HEAD
             'PyVisa',
-            'pyzmq',
-=======
->>>>>>> a28dbe65
             'rpyc',
             'ruamel.yaml',
             'scipy',
@@ -48,11 +44,7 @@
                'numpy',
                'pyqtgraph',
                'PySide2',
-<<<<<<< HEAD
                'PyVisa',
-               'pyzmq',
-=======
->>>>>>> a28dbe65
                'rpyc',
                'ruamel.yaml',
                'scipy',

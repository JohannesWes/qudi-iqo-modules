# -*- coding: utf-8 -*-

"""
Interface for a generic input stream of data points with fixed sampling rate and data type.

Copyright (c) 2021, the qudi developers. See the AUTHORS.md file at the top-level directory of this
distribution and on <https://github.com/Ulm-IQO/qudi-iqo-modules/>

This file is part of qudi.

Qudi is free software: you can redistribute it and/or modify it under the terms of
the GNU Lesser General Public License as published by the Free Software Foundation,
either version 3 of the License, or (at your option) any later version.

Qudi is distributed in the hope that it will be useful, but WITHOUT ANY WARRANTY;
without even the implied warranty of MERCHANTABILITY or FITNESS FOR A PARTICULAR PURPOSE.
See the GNU Lesser General Public License for more details.

You should have received a copy of the GNU Lesser General Public License along with qudi.
If not, see <https://www.gnu.org/licenses/>.
"""

__all__ = ['StreamingMode', 'SampleTiming', 'DataInStreamConstraints', 'DataInStreamInterface']

import numpy as np
from typing import Union, Type, Iterable, Mapping, Optional, Dict, List, Tuple, Sequence
from enum import Enum
from abc import abstractmethod
from qudi.core.module import Base
from qudi.util.constraints import ScalarConstraint


class StreamingMode(Enum):
    INVALID = -1
    CONTINUOUS = 0
    FINITE = 1


class SampleTiming(Enum):
    INVALID = -1
    CONSTANT = 0
    TIMESTAMP = 1
    RANDOM = 2


class DataInStreamConstraints:
    """ Collection of constraints for hardware modules implementing DataInStreamInterface """
    def __init__(self,
                 channel_units: Mapping[str, str],
                 sample_timing: Union[SampleTiming, int],
                 streaming_modes: Iterable[Union[StreamingMode, int]],
                 data_type: Union[Type[int], Type[float], Type[np.integer], Type[np.floating]],
                 channel_buffer_size: Optional[ScalarConstraint],
                 sample_rate: Optional[ScalarConstraint] = None):
        if not isinstance(sample_rate, ScalarConstraint) and sample_rate is not None:
            raise TypeError(
                f'"sample_rate" must be None or'
                f'{ScalarConstraint.__module__}.{ScalarConstraint.__qualname__} instance'
            )
        if not isinstance(channel_buffer_size, ScalarConstraint):
            raise TypeError(
                f'"channel_buffer_size" must be '
                f'{ScalarConstraint.__module__}.{ScalarConstraint.__qualname__} instance'
            )
        self._channel_units = {**channel_units}
        self._sample_timing = SampleTiming(sample_timing)
        self._streaming_modes = [StreamingMode(mode) for mode in streaming_modes]
        self._data_type = np.dtype(data_type).type
        self._channel_buffer_size = channel_buffer_size
        if sample_rate is None:
            if self._sample_timing != SampleTiming.RANDOM:
                raise ValueError('"sample_rate" ScalarConstraint must be provided if '
                                 '"sample_timing" is not SampleTiming.RANDOM')
            self._sample_rate = ScalarConstraint(default=1, bounds=(1, 1), increment=0)
        else:
            self._sample_rate = sample_rate

    @property
    def channel_units(self) -> Dict[str, str]:
        return self._channel_units.copy()

    @property
    def sample_timing(self) -> SampleTiming:
        return self._sample_timing

    @property
    def streaming_modes(self) -> List[StreamingMode]:
        return self._streaming_modes.copy()

    @property
    def data_type(self) -> np.dtype:
        return self._data_type

    @property
    def sample_rate(self) -> ScalarConstraint:
        return self._sample_rate

    @property
    def channel_buffer_size(self) -> ScalarConstraint:
        return self._channel_buffer_size


class DataInStreamInterface(Base):
    """ Interface for a generic input stream (finite or infinite) of data points from multiple
    channels with common data type.

    A connecting logic module can choose to manage its own buffer array(s) and let the hardware
    module read samples directly into the provided arrays for maximum data throughput using
    "read_data_into_buffer" and "read_available_data_into_buffer". Alternatively one can call
    "read_data" or "read_single_point" which will return sufficiently large data arrays that are
    newly allocated each time the method is called (less efficient but no buffer handling needed).
    In any case each time a "read_..." method is called, the samples returned are not available
    anymore and will be consumed. So multiple logic modules can not read from the same data stream.

    The sample timing can behave according to 3 different modes (Enum). Check constraints to see
    which mode is used by the hardware.

    SampleTiming.CONSTANT: The sample rate is deterministic and constant. Each sample in the stream
                           has a fixed timing determined by the sample rate.
    SampleTiming.TIMESTAMP: The sample rate is just a hint for the hardware but can not be
                            considered constant. The hardware will provide a numpy.float64 timestamp
                            in seconds from the start of the stream for each sample. This requires
                            an additional timestamp buffer array in addition to the normal channel
                            sample buffer.
    SampleTiming.RANDOM: The sample rate is just a hint for the hardware but can not be
                         considered constant. There is no deterministic time correlation between
                         samples, except that they are acquired one after another.
    """

    @property
    @abstractmethod
    def constraints(self) -> DataInStreamConstraints:
        """ Read-only property returning the constraints on the settings for this data streamer. """
        pass

    @property
    @abstractmethod
    def available_samples(self) -> int:
        """ Read-only property to return the currently available number of samples per channel ready
        to read from buffer.
        It must be ensured that each channel can provide at least the number of samples returned
        by this property.
        """
        pass

    @property
    @abstractmethod
    def sample_rate(self) -> float:
        """ Read-only property returning the currently set sample rate in Hz.
        For SampleTiming.CONSTANT this is the sample rate of the hardware, for any other timing mode
        this property represents only a hint to the actual hardware timebase and can not be
        considered accurate.
        """
        pass

    @property
    @abstractmethod
    def channel_buffer_size(self) -> int:
        """ Read-only property returning the currently set buffer size in samples per channel.
        The total buffer size in bytes can be estimated by:
            <buffer_size> * <channel_count> * numpy.nbytes[<data_type>]

        For StreamingMode.FINITE this will also be the total number of samples to acquire per
        channel.
        """
        pass

    @property
    @abstractmethod
    def streaming_mode(self) -> StreamingMode:
        """ Read-only property returning the currently configured StreamingMode Enum """
        pass

    @property
    @abstractmethod
    def active_channels(self) -> List[str]:
        """ Read-only property returning the currently configured active channel names """
        pass

    @abstractmethod
    def configure(self,
                  active_channels: Sequence[str],
                  streaming_mode: Union[StreamingMode, int],
                  channel_buffer_size: int,
                  sample_rate: float) -> None:
        """ Configure a data stream. See read-only properties for information on each parameter. """
        pass

    @abstractmethod
    def start_stream(self) -> None:
        """ Start the data acquisition/streaming """
        pass

    @abstractmethod
    def stop_stream(self) -> None:
        """ Stop the data acquisition/streaming """
        pass

    @abstractmethod
    def read_data_into_buffer(self,
                              data_buffer: np.ndarray,
                              samples_per_channel: int,
                              timestamp_buffer: Optional[np.ndarray] = None) -> None:
        """ Read data from the stream buffer into a 1D numpy array given as parameter.
        Samples of all channels are stored interleaved in contiguous memory.
        In case of a multidimensional buffer array, this buffer will be flattened before written
        into.
        The 1D data_buffer can be unraveled into channel and sample indexing with:

            data_buffer.reshape([<samples_per_channel>, <channel_count>])

        The data_buffer array must have the same data type as self.constraints.data_type.

        In case of SampleTiming.TIMESTAMP a 1D numpy.float64 timestamp_buffer array has to be
        provided to be filled with timestamps corresponding to the data_buffer array. It must be
        able to hold at least <samples_per_channel> items:

        This function is blocking until the required number of samples has been acquired.
        """
        pass

    @abstractmethod
    def read_available_data_into_buffer(self,
                                        data_buffer: np.ndarray,
                                        timestamp_buffer: Optional[np.ndarray] = None) -> int:
        """ Read data from the stream buffer into a 1D numpy array given as parameter.
        All samples for each channel are stored in consecutive blocks one after the other.
        The number of samples read per channel is returned and can be used to slice out valid data
        from the buffer arrays like:

            valid_data = data_buffer[:<channel_count> * <return_value>]
            valid_timestamps = timestamp_buffer[:<return_value>]

        See "read_data_into_buffer" documentation for more details.

        This method will read all currently available samples into buffer. If number of available
        samples exceeds buffer size, read only as many samples as fit into the buffer.
        """
        pass

    @abstractmethod
    def read_data(self,
                  samples_per_channel: Optional[int] = None
                  ) -> Tuple[np.ndarray, Union[np.ndarray, None]]:
        """ Read data from the stream buffer into a 1D numpy array and return it.
        All samples for each channel are stored in consecutive blocks one after the other.
        The returned data_buffer can be unraveled into channel samples with:

<<<<<<< HEAD
            data_buffer.reshape([<number_of_samples>, <channel_count>])
=======
            data_buffer.reshape([<samples_per_channel>, <channel_count>])
>>>>>>> b2a53eba

        The numpy array data type is the one defined in self.constraints.data_type.

        In case of SampleTiming.TIMESTAMP a 1D numpy.float64 timestamp_buffer array will be
        returned as well with timestamps corresponding to the data_buffer array.

        If samples_per_channel is omitted all currently available samples are read from buffer.
        This method will not return until all requested samples have been read or a timeout occurs.
        """
        pass

    @abstractmethod
    def read_single_point(self) -> Tuple[np.ndarray, Union[None, np.float64]]:
        """ This method will initiate a single sample read on each configured data channel.
        In general this sample may not be acquired simultaneous for all channels and timing in
        general can not be assured. Us this method if you want to have a non-timing-critical
        snapshot of your current data channel input.
        May not be available for all devices.
        The returned 1D numpy array will contain one sample for each channel.

        In case of SampleTiming.TIMESTAMP a single numpy.float64 timestamp value will be returned
        as well.
        """
        pass<|MERGE_RESOLUTION|>--- conflicted
+++ resolved
@@ -246,11 +246,7 @@
         All samples for each channel are stored in consecutive blocks one after the other.
         The returned data_buffer can be unraveled into channel samples with:
 
-<<<<<<< HEAD
-            data_buffer.reshape([<number_of_samples>, <channel_count>])
-=======
             data_buffer.reshape([<samples_per_channel>, <channel_count>])
->>>>>>> b2a53eba
 
         The numpy array data type is the one defined in self.constraints.data_type.
 
